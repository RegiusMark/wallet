import {
  ScriptHash,
  Block,
  BlockHeader,
  SigPair,
  TxVariant,
  MintTxV0,
  RewardTxV0,
  TransferTxV0,
  OwnerTxV0,
  Asset,
<<<<<<< HEAD
} from 'regiusmark';
=======
  RpcType,
} from 'godcoin';
>>>>>>> e02034f7
import { WalletDb, KvTable, TxsTable, TxRawRow } from './db';
import { emitSyncUpdate as ipcEmitSyncUpdate } from './ipc';
import { SyncStatus, SyncUpdateRaw } from '../ipc-models';
import { EventEmitter } from 'events';
import { getClient } from './client';
import { Logger } from '../log';
import Big from 'big.js';
import Long from 'long';

let log = new Logger('main:chain_synchronizer');
let instance: Synchronizer;

export interface ChainSynchronizer extends EventEmitter {
  getSyncStatus(): SyncStatus;
  on(event: 'sync_update', listener: (update: SyncUpdateRaw) => void): this;
}

class Synchronizer extends EventEmitter {
  private readonly watchAddrs: ScriptHash[];
  private currentHeight: Long;

  private pendingBlocks: Block[] = [];
  private syncStatus = SyncStatus.Connecting;
  private fullSyncRetryTimer: NodeJS.Timer | undefined;
  private fullSyncInProgress = false;

  public constructor(watchAddrs: ScriptHash[], syncHeight: Long) {
    super();
    if (!syncHeight.unsigned) throw new Error('syncHeight must be unsigned');
    this.currentHeight = syncHeight;
    this.watchAddrs = watchAddrs;

    const client = getClient();
    if (client.isOpen()) {
      this.startSync();
    }

    client.on('open', (): void => {
      this.startSync();
    });

    client.on('close', (): void => {
      this.fullSyncInProgress = false;
      if (this.fullSyncRetryTimer) {
        clearInterval(this.fullSyncRetryTimer);
        this.fullSyncRetryTimer = undefined;
      }

      this.syncStatus = SyncStatus.Connecting;
      this.emitSyncUpdate({
        status: this.syncStatus,
      });
    });

    client.on(
      'sub_msg',
      async (res): Promise<void> => {
        if (res.type !== RpcType.GetBlock) return;
        const block = res.block as Block;
        if (this.syncStatus !== SyncStatus.Complete) {
          this.pendingBlocks.push(block);
          return;
        }
        log.info('Received block update:', block.block.header.height.toString());
        try {
          const updatedTxs = await this.applyBlock(block);
          const update: SyncUpdateRaw = {
            status: this.syncStatus,
          };
          if (updatedTxs && updatedTxs.length > 0) {
            const totalBalance = await this.updateTotalBalance();
            update.newData = {
              totalBalance: totalBalance.amount.toString(),
              txs: updatedTxs,
            };
          }
          this.emitSyncUpdate(update);
          await this.updateSyncHeight();
        } catch (e) {
          log.error('Failed to handle incoming block\n', block, e);
        }
      },
    );
  }

  public getSyncStatus(): SyncStatus {
    return this.syncStatus;
  }

  private async startSync(): Promise<void> {
    if (this.fullSyncInProgress) return;
    this.fullSyncInProgress = true;
    if (this.fullSyncRetryTimer) {
      clearTimeout(this.fullSyncRetryTimer);
      this.fullSyncRetryTimer = undefined;
    }

    const oldStatus = this.syncStatus;
    this.syncStatus = SyncStatus.InProgress;
    this.emitSyncUpdate({
      status: this.syncStatus,
    });

    const client = getClient();
    if (oldStatus === SyncStatus.Connecting) {
      // Fresh connection, we need to reinitialize everything
      try {
        // Subscribe to new blocks
        await client.sendReq({
          type: RpcType.Subscribe,
        });

        // Configure the filter.
        await client.sendReq({
          type: RpcType.SetBlockFilter,
          addrs: this.watchAddrs,
        });
      } catch (e) {
        log.error('Failed to configure block filter and subscription:', e);
      }
    }

    try {
      await this.performFullSync();
    } catch (e) {
      log.error('Failure during the synchronization process:', e);
      this.fullSyncRetryTimer = setTimeout(() => {
        this.startSync();
      }, 5000);
    } finally {
      this.fullSyncInProgress = false;
    }
  }

  private async performFullSync(): Promise<void> {
    log.info('Starting synchronization process (current height: ' + this.currentHeight + ')');
    try {
      const client = getClient();

      // Get the current height that we will sync up to. Any missed blocks will be in the pending queue.
      const chainPropsBody = await client.sendReq({
        type: RpcType.GetProperties,
      });
      if (chainPropsBody.type !== RpcType.GetProperties) throw new Error('expected GetProperties response');
      const chainHeight = chainPropsBody.properties.height;

      // Start retrieving blocks and apply them.
      const txs: TxRawRow[] = [];
      if (this.currentHeight.lt(chainHeight)) {
        await new Promise((resolve, reject) => {
          let time = Date.now();
          client.getBlockRange(this.currentHeight.add(1), chainHeight, async (err, filteredBlock) => {
            if (err) return reject(err);
            if (!filteredBlock) return resolve();

            const updatedTxs = await this.applyBlock(filteredBlock);
            if (updatedTxs && updatedTxs.length > 0) {
              txs.push(...updatedTxs);
              // Update the height immediately, otherwise during a restart we may resync the block twice and appear as a
              // duplicate transaction.
              await this.updateSyncHeight();
            }

            const curTime = Date.now();
            if (curTime - time > 5000) {
              // Update the height every so often to ensure that during a restart, the sync doesn't restart completely.
              await this.updateSyncHeight();
              time = curTime;
              log.info('Current sync height:', this.currentHeight.toString());
            }
          });
        });
      }

      // Grab and update the total balance before the pending blocks are applied. This is to help mitigate any
      // potential issues when a block is received *during* the balance update.
      const totalBalance = await this.updateTotalBalance();

      // Apply any pending blocks received from block subscription updates while we were previously synchronizing
      // up to the currently known height. There is no race condition even if blocks are pushed during iteration
      // as the loop will still iterate over new blocks regardless if the body waits for promises to finish.
      for (const block of this.pendingBlocks) {
        const height = block.block.header.height;
        if (height.lte(this.currentHeight)) {
          log.info('Skipping already applied block:', height.toString());
          continue;
        }
        log.info('Applying pending block:', height.toString());
        const updatedTxs = await this.applyBlock(block);
        if (updatedTxs && updatedTxs.length > 0) {
          txs.push(...updatedTxs);
        }
      }

      await this.updateSyncHeight();
      this.syncStatus = SyncStatus.Complete;
      this.emitSyncUpdate({
        status: this.syncStatus,
        newData: {
          totalBalance: totalBalance.amount.toString(),
          txs,
        },
      });

      log.info('Synchronization completed:', this.currentHeight.toString());
    } finally {
      // Reset the pending blocks here in case there's any error to avoid reapplying already applied blocks upon
      // reconnection.
      this.pendingBlocks = [];
    }
  }

  private async applyBlock(block: [BlockHeader, SigPair] | Block): Promise<TxRawRow[] | undefined> {
    let txs: TxRawRow[] | undefined;
    let height: Long;

    if (block instanceof Block) {
      height = block.block.header.height;
      const txsTable = WalletDb.getInstance().getTable(TxsTable);
      for (const wrapper of block.block.transactions) {
        if (!this.txHasMatch(wrapper)) continue;
        if (txs === undefined) txs = [];
        txs.push(await txsTable.insert(wrapper));
      }
    } else {
      // Block header + signature (no relevant transactions)
      height = block[0].header.height;
    }

    if (!this.currentHeight.add(1).eq(height)) {
      log.error('Missed block:', this.currentHeight.add(1).toString(), ' got height,', height.toString());
    }
    this.currentHeight = height;

    return txs;
  }

  private txHasMatch(txVariant: TxVariant): boolean {
    const tx = txVariant.tx;
    if (tx instanceof OwnerTxV0) {
      return this.isWatched(tx.minter.toScript().hash()) || this.isWatched(tx.script.hash());
    } else if (tx instanceof MintTxV0) {
      return this.isWatched(tx.to);
    } else if (tx instanceof RewardTxV0) {
      return this.isWatched(tx.to);
    } else if (tx instanceof TransferTxV0) {
      return this.isWatched(tx.from) || this.isWatched(tx.to);
    }
    const _exhaustiveCheck: never = tx;
    throw new Error('exhaustive check failed tx: ' + _exhaustiveCheck);
  }

  private isWatched(addr: ScriptHash): boolean {
    const index = this.watchAddrs.findIndex(watchAddr => {
      return Buffer.compare(addr.bytes, watchAddr.bytes) === 0;
    });
    return index > -1;
  }

  private emitSyncUpdate(update: SyncUpdateRaw): void {
    this.emit('sync_update', update);
    ipcEmitSyncUpdate(update);
  }

  private async updateSyncHeight(): Promise<void> {
    const store = WalletDb.getInstance().getTable(KvTable);
    await store.setSyncHeight(this.currentHeight);
  }

  private async updateTotalBalance(): Promise<Asset> {
    const client = getClient();
    const proms = [];
    for (const addr of this.watchAddrs) {
      proms.push(
        client.sendReq({
          type: RpcType.GetAddressInfo,
          addr,
        }),
      );
    }
    const responses = await Promise.all(proms);
    let totalBal = new Asset(Big(0));
    for (const res of responses) {
      if (res.type !== RpcType.GetAddressInfo) throw new Error('unexpected RPC response: ' + res.type);
      totalBal = totalBal.add(res.info.balance);
    }

    const store = WalletDb.getInstance().getTable(KvTable);
    await store.setTotalBalance(totalBal);
    return totalBal;
  }
}

export function getSynchronizer(): ChainSynchronizer {
  if (instance === undefined) throw new Error('synchronizer not initialized');
  return instance;
}

export async function initSynchronizer(watchAddrs: ScriptHash[]): Promise<void> {
  if (getClient() === undefined) throw new Error('client not initialized');
  if (instance !== undefined) throw new Error('synchronizer already initialized');

  let syncHeight = await WalletDb.getInstance()
    .getTable(KvTable)
    .getSyncHeight();
  if (!syncHeight) syncHeight = Long.fromNumber(0, true);

  instance = new Synchronizer(watchAddrs, syncHeight);
}<|MERGE_RESOLUTION|>--- conflicted
+++ resolved
@@ -9,12 +9,8 @@
   TransferTxV0,
   OwnerTxV0,
   Asset,
-<<<<<<< HEAD
+  RpcType,
 } from 'regiusmark';
-=======
-  RpcType,
-} from 'godcoin';
->>>>>>> e02034f7
 import { WalletDb, KvTable, TxsTable, TxRawRow } from './db';
 import { emitSyncUpdate as ipcEmitSyncUpdate } from './ipc';
 import { SyncStatus, SyncUpdateRaw } from '../ipc-models';
