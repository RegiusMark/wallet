<<<<<<< HEAD
import {
  RequestBody,
  Request,
  ByteBuffer,
  Response,
  ResponseBody,
  BodyType,
  ErrorRes,
  NetworkError,
  BlockHeader,
  SigPair,
  Block,
} from 'regiusmark';
=======
import { Request, ByteBuffer, Response, BodyType, BlockHeader, SigPair, Block, Msg, RpcType } from 'godcoin';
>>>>>>> e02034f7
import { EventEmitter } from 'events';
import { Logger } from '../log';
import { Lock } from '../lock';
import WebSocket from 'ws';

const log = new Logger('main:client');

const MAX_U32 = 0xffff_ffff;
let instance: PersistentClient;

export class DisconnectedError extends Error {
  public constructor(msg = 'disconnected from node') {
    super(msg);
    Object.setPrototypeOf(this, DisconnectedError.prototype);
  }
}

export interface PersistentClient {
  sendReq(body: Request): Promise<Response>;
  getBlockRange(minHeight: Long, maxHeight: Long, cb: GetBlockRangeCallback): void;
  isOpen(): boolean;
  on(event: 'open', listener: () => void): this;
  on(event: 'close', listener: (code: string, reason: string | undefined, retryTime: number) => void): this;
  on(event: 'sub_msg', listener: (res: Response) => void): this;
}

export type GetBlockRangeCallback = (
  err: Error | undefined,
  filteredBlock: [BlockHeader, SigPair] | Block | undefined,
) => void | Promise<void>;

type ResolveReqFn = (res: Response) => void;
type RejectReqFn = (err: Error) => void;

class ClientImpl extends EventEmitter {
  private url: string;
  private socket: WebSocket | undefined;
  private socketMsgHandleLock = new Lock();
  private lastMsgReceived: number = 0;
  private heartbeatTimer: NodeJS.Timer | undefined;
  private connectTimer: NodeJS.Timer | undefined;
  private prevCloseMsg: string | undefined;
  private prevErrorMsg: string | undefined;

  private currentId = 0;
  private inflightReqs: { [reqId: number]: [ResolveReqFn, RejectReqFn] } = {};
  private blockRangeStreams: { [reqId: number]: GetBlockRangeCallback } = {};

  public constructor(url: string) {
    super();
    this.url = url;
    this.tryOpen();
  }

  public sendReq(body: Request): Promise<Response> {
    if (body.type === RpcType.GetBlockRange) {
      throw new Error('cannot use GetBlockRange with sendReq');
    }
    const id = this.nextId();
    const msg = new Msg(id, {
      type: BodyType.Request,
      req: body,
    });
    const buf = ByteBuffer.alloc(4096);
    msg.serialize(buf);
    return new Promise((resolve, reject): void => {
      if (this.socket) {
        this.inflightReqs[id] = [resolve, reject];
        this.socket.send(buf.sharedView(), err => {
          if (err) {
            delete this.inflightReqs[id];
            reject(err);
          }
        });
      } else {
        reject(new DisconnectedError());
      }
    });
  }

  public getBlockRange(minHeight: Long, maxHeight: Long, cb: GetBlockRangeCallback): void {
    const id = this.nextId();
    const req = new Msg(id, {
      type: BodyType.Request,
      req: {
        type: RpcType.GetBlockRange,
        minHeight,
        maxHeight,
      },
    });
    const buf = ByteBuffer.alloc(32);
    req.serialize(buf);
    if (this.socket) {
      this.blockRangeStreams[id] = cb;
      this.socket.send(buf.sharedView(), err => {
        if (err) {
          delete this.blockRangeStreams[id];
          cb(err, undefined);
        }
      });
    } else {
      cb(new DisconnectedError(), undefined);
    }
  }

  private nextId(): number {
    if (this.currentId === MAX_U32) {
      this.currentId = 0;
    }
    return this.currentId++;
  }

  public isOpen(): boolean {
    return this.socket !== undefined && this.socket.readyState === WebSocket.OPEN;
  }

  private tryOpen(): void {
    if (this.connectTimer) {
      clearTimeout(this.connectTimer);
      this.connectTimer = undefined;
    }
    if (this.heartbeatTimer) {
      clearInterval(this.heartbeatTimer);
      this.heartbeatTimer = undefined;
    }

    this.socket = new WebSocket(this.url);

    this.socket.on('open', () => {
      log.info('Connection to blockchain opened on url:', this.url);
      this.connectTimer = undefined;
      this.prevCloseMsg = undefined;
      this.prevErrorMsg = undefined;

      this.lastMsgReceived = Date.now();
      this.heartbeatTimer = setInterval(() => {
        if (Date.now() - this.lastMsgReceived >= 30000) {
          log.error('Connection heartbeat timed out');
          this.socket!.terminate();
        }
      }, 1000 * 10);

      this.emit('open');
    });

    this.socket.on('close', (code, reason) => {
      const msg = 'Connection to blockchain closed (code: ' + code + ', reason: ' + reason + ')';
      if (msg !== this.prevCloseMsg) {
        log.info(msg);
        this.prevCloseMsg = msg;
      }
      this.socket = undefined;
      if (this.heartbeatTimer) {
        clearInterval(this.heartbeatTimer);
        this.heartbeatTimer = undefined;
      }

      this.currentId = 0;

      for (const req of Object.values(this.inflightReqs)) {
        // Reject any pending requests as they are no longer valid
        req[1](new DisconnectedError());
      }
      this.inflightReqs = {};

      for (const cb of Object.values(this.blockRangeStreams)) {
        cb(new DisconnectedError(), undefined);
      }
      this.blockRangeStreams = {};

      const retryTime = Math.min(1000, Math.floor(15000 * Math.random()));
      this.emit('close', code, reason, retryTime);

      this.connectTimer = setTimeout(() => {
        this.tryOpen();
      }, retryTime);
    });

    this.socket.on('error', err => {
      const msg = 'Connection error: ' + err;
      if (msg !== this.prevErrorMsg) {
        log.error(msg);
        this.prevErrorMsg = msg;
      }
    });

    this.socket.on('message', async data => {
      if (!Buffer.isBuffer(data)) {
        log.error('Unexpected ws message:', data);
        return;
      }

      this.lastMsgReceived = Date.now();
      try {
        // We lock the message handler since we are an async function and messages must be processed in order before
        // continuing.
        await this.socketMsgHandleLock.lock();

        const buf = ByteBuffer.from(data);
        const msg = Msg.deserialize(buf);
        await this.handleMsg(msg);
      } catch (e) {
        log.error('Failed to deserialize response:', e);
      } finally {
        this.socketMsgHandleLock.unlock();
      }
    });
  }

  private async handleMsg(msg: Msg): Promise<void> {
    const id = msg.id;
    switch (msg.body.type) {
      case BodyType.Error: {
        if (id === MAX_U32) {
          log.error('Received IO error:', msg);
          return;
        }

        const streamFn = this.blockRangeStreams[id];
        if (streamFn !== undefined) {
          delete this.blockRangeStreams[id];
          await streamFn(msg.body.error, undefined);
          return;
        }

        const fns = this.inflightReqs[id];
        if (!fns) {
          log.error('Unrecognized response id:', msg);
          return;
        }

        const reject = fns[1];
        delete this.inflightReqs[id];
        reject(msg.body.error);

        return;
      }
      case BodyType.Request:
        log.error('Unexpected request from server:', msg);
        return;
      case BodyType.Response: {
        if (id === MAX_U32) {
          const body = msg.body;
          if (body.type === BodyType.Response && body.res.type === RpcType.GetBlock) {
            this.emit('sub_msg', body.res);
            return;
          }
        }

        {
          const streamFn = this.blockRangeStreams[id];
          if (streamFn !== undefined) {
            const res = msg.body.res;
            if (res.type === RpcType.GetBlock) {
              // Stream update
              await streamFn(undefined, res.block);
            } else if (res.type === RpcType.GetBlockRange) {
              // Stream finalized
              delete this.blockRangeStreams[id];
              await streamFn(undefined, undefined);
            }
            return;
          }
        }

        const fns = this.inflightReqs[id];
        if (!fns) {
          log.error('Unrecognized response id:', msg);
          return;
        }
        const resolve = fns[0];
        delete this.inflightReqs[id];
        resolve(msg.body.res);

        return;
      }
      case BodyType.Ping: {
        const pongMsg = new Msg(id, {
          type: BodyType.Pong,
          nonce: msg.body.nonce,
        });
        const buf = ByteBuffer.alloc(4096);
        pongMsg.serialize(buf);
        if (this.socket) this.socket.send(buf.sharedView());
        return;
      }
      /* fall through */
      case BodyType.Pong: {
        // Last message receive is already updated
        return;
      }
      default:
        const _exhaustiveCheck: never = msg.body;
        throw new Error('exhaustive check failed:' + _exhaustiveCheck);
    }
  }
}

export function initClient(url: string): void {
  if (instance) throw new Error('client already initialized');
  instance = new ClientImpl(url);
}

export function getClient(): PersistentClient {
  return instance!;
}<|MERGE_RESOLUTION|>--- conflicted
+++ resolved
@@ -1,20 +1,4 @@
-<<<<<<< HEAD
-import {
-  RequestBody,
-  Request,
-  ByteBuffer,
-  Response,
-  ResponseBody,
-  BodyType,
-  ErrorRes,
-  NetworkError,
-  BlockHeader,
-  SigPair,
-  Block,
-} from 'regiusmark';
-=======
-import { Request, ByteBuffer, Response, BodyType, BlockHeader, SigPair, Block, Msg, RpcType } from 'godcoin';
->>>>>>> e02034f7
+import { Request, ByteBuffer, Response, BodyType, BlockHeader, SigPair, Block, Msg, RpcType } from 'regiusmark';
 import { EventEmitter } from 'events';
 import { Logger } from '../log';
 import { Lock } from '../lock';
