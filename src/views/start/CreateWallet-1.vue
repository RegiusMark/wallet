<template>
<<<<<<< HEAD
  <StartArea :bottom-buttons="bottomBtns" header-msg="Welcome to Regius Mark">
=======
  <Start :bottom-buttons="bottomBtns" header-msg="Welcome to GODcoin">
>>>>>>> c88bb430
    <div class="form">
      <PasswordInput v-model="passwords.initial" placeholder="Choose your password" />
      <PasswordInput v-model="passwords.confirm" placeholder="Confirm password" @keyup.native.enter="onConfirmEnter" />
      <div style="text-align: center; user-select: none">
        <div v-for="(msg, index) in helpMsg.split('\n')" :key="index">{{ msg }}</div>
      </div>
    </div>
  </Start>
</template>

<script lang="ts">
import { Component, Watch, Vue } from 'vue-property-decorator';
import Start, { StartBtn } from '@/components/win-area/Start.vue';
import PasswordInput from '@/components/PasswordInput.vue';
import { RootStore } from '@/store';

@Component({
  components: {
    PasswordInput,
    Start,
  },
})
export default class extends Vue {
  private readonly restorePage = '/start/restore-wallet-2';
  private readonly nextStepPage = '/start/create-wallet-2';

  private bottomBtns: StartBtn[] = [
    {
      icon: 'fa-history',
      link: this.restorePage,
      text: 'Restore',
      disabled: true,
    },
    {
      icon: 'fa-arrow-circle-right',
      link: this.nextStepPage,
      text: 'Next',
      disabled: true,
    },
  ];

  private helpMsgs = {
    emptyForm:
      "Let's start creating or restoring your wallet by typing your password.\n" +
      'Do not share your password, anyone with your password can access your funds.',
    passMismatch: "Those passwords don't match. Please try again.",
    ready:
      'Click the arrow or press "ENTER" to continue.\n' +
      'Press the restore button to recover a previously existing wallet.',
  };
  private helpMsg = this.helpMsgs.emptyForm;

  private ready = false;
  private passMismatchTimeout: NodeJS.Timeout | null = null;
  private passwords = {
    initial: '',
    confirm: '',
  };

  private onConfirmEnter(evt: any): void {
    if (this.ready) {
      this.$router.push(this.nextStepPage);
    }
  }

  /* Vue lifecycle hook */
  private beforeMount(): void {
    const pass = RootStore.password;
    if (pass !== null) {
      this.passwords = {
        initial: pass,
        confirm: pass,
      };
    }
  }

  /* Vue lifecycle hook */
  private beforeDestroy(): void {
    if (this.ready) {
      RootStore.setPassword(this.passwords.confirm);
    }
  }

  @Watch('passwords', { deep: true })
  private onPropertyChanged(value: { initial: string; confirm: string }): void {
    this.ready = false;
    if (this.passMismatchTimeout) {
      clearTimeout(this.passMismatchTimeout);
      this.passMismatchTimeout = null;
    }

    const { initial, confirm } = value;
    if (initial && initial.length > 0 && confirm && confirm.length > 0) {
      // Both passwords supplied
      if (initial === confirm) {
        this.helpMsg = this.helpMsgs.ready;
        this.ready = true;
      } else {
        this.passMismatchTimeout = setTimeout(() => {
          this.helpMsg = this.helpMsgs.passMismatch;
          this.passMismatchTimeout = null;
        }, 250);
      }
    } else {
      this.helpMsg = this.helpMsgs.emptyForm;
    }
  }

  @Watch('ready')
  private onReadyChange(newReadyVal: boolean): void {
    const restoreBtn = this.bottomBtns[0];
    if (restoreBtn.link !== this.restorePage) {
      throw new Error('expected page link ' + this.nextStepPage + ' got ' + restoreBtn.link);
    }

    const nextBtn = this.bottomBtns[1];
    if (nextBtn.link !== this.nextStepPage) {
      throw new Error('expected page link ' + this.nextStepPage + ' got ' + nextBtn.link);
    }

    restoreBtn.disabled = !newReadyVal;
    nextBtn.disabled = !newReadyVal;
  }
}
</script>

<style lang="scss" scoped>
.form {
  color: hsla(0, 0, 100%, 0.55);

  & > * {
    margin-bottom: 35px;
  }
}
</style><|MERGE_RESOLUTION|>--- conflicted
+++ resolved
@@ -1,9 +1,5 @@
 <template>
-<<<<<<< HEAD
-  <StartArea :bottom-buttons="bottomBtns" header-msg="Welcome to Regius Mark">
-=======
-  <Start :bottom-buttons="bottomBtns" header-msg="Welcome to GODcoin">
->>>>>>> c88bb430
+  <Start :bottom-buttons="bottomBtns" header-msg="Welcome to Regius Mark">
     <div class="form">
       <PasswordInput v-model="passwords.initial" placeholder="Choose your password" />
       <PasswordInput v-model="passwords.confirm" placeholder="Confirm password" @keyup.native.enter="onConfirmEnter" />
