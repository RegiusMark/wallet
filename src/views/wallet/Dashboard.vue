--- conflicted
+++ resolved
@@ -1,85 +1,9 @@
 <template>
   <div style="height: 100%;">
-<<<<<<< HEAD
-    <Dialog class="dialog-send-funds" width="70%" v-model="dialogs.sendFunds.active">
-      <div style="text-align: center;">
-        <div style="user-select: none;">
-          <img src="../../assets/coin-front.png" width="80" />
-        </div>
-        <div class="funds" style="margin-top: 1em; font-size: 0.6em;">
-          <div style="font-size: 1.5em; user-select: none;">Available</div>
-          <span class="amount">{{ totalBal.toString() }}</span>
-        </div>
-        <div class="text-inputs">
-          <TextInput
-            icon="fa-address-card"
-            v-model.trim="dialogs.sendFunds.form.address"
-            placeholder="Send to Regius Mark address..."
-          />
-          <TextInput icon="fa-coins" v-model.trim="dialogs.sendFunds.form.amount" placeholder="Amount to send..." />
-          <TextInput
-            icon="fa-sticky-note"
-            v-model.trim="dialogs.sendFunds.form.memo"
-            placeholder="Optional public memo..."
-          />
-        </div>
-        <div class="error-msg">{{ dialogs.sendFunds.form.error }}</div>
-        <div class="balances">
-          <div>Fee: {{ sendDialogFee }}</div>
-          <div>Remaining: {{ sendDialogRemaining }}</div>
-        </div>
-        <div class="actions">
-          <Btn @click="transferFunds" :disabled="!sendBtnEnabled">Send</Btn>
-          <Btn @click="sendDialogActive(false)">Cancel</Btn>
-        </div>
-      </div>
-    </Dialog>
-    <Dialog class="dialog-transfer-funds" width="25%" v-model="dialogs.transferFunds.active" :disable-esc="true">
-      <div v-if="dialogs.transferFunds.state === TransferState.Success">
-        <div class="icon success">
-          <i class="fas fa-check"></i>
-        </div>
-        <div class="msg-header">Sent!</div>
-      </div>
-      <div v-else-if="dialogs.transferFunds.state === TransferState.Pending">
-        <div class="icon pending">
-          <i class="fas fa-sync-alt"></i>
-        </div>
-        <div class="msg-header">Pending...</div>
-      </div>
-      <div v-else-if="dialogs.transferFunds.state === TransferState.Error">
-        <div class="icon error">
-          <i class="fas fa-times"></i>
-        </div>
-        <div class="msg-header">Broadcast error</div>
-        <div class="msg">{{ dialogs.transferFunds.msg }}</div>
-      </div>
-      <div v-else>
-        <div class="icon error">
-          <i class="fas fa-times"></i>
-        </div>
-        <div class="msg-header">Unknown transfer state</div>
-      </div>
-    </Dialog>
-    <Dialog class="dialog-receive-funds" width="70%" v-model="dialogs.receiveFunds.active">
-      <div style="user-select: none; padding-bottom: 0.8em;">
-        <img src="../../assets/coin-front.png" width="80" />
-      </div>
-      <div class="header">Your Regius Mark Address</div>
-      <div class="address">
-        <span>{{ p2shAddress ? p2shAddress.toWif() : '' }}</span>
-      </div>
-      <div class="actions">
-        <Btn @click="receiveDialogActive(false)">Close</Btn>
-      </div>
-    </Dialog>
-    <DashArea>
-=======
     <SendFundsDialog v-model="dialogs.sendFunds.active" @transfer-status="sendFundsStatusUpdate" />
     <TxInProgressDialog v-model="dialogs.txInProgress" />
     <RxFundsDialog v-model="dialogs.receiveFunds.active" />
     <Dashboard>
->>>>>>> c88bb430
       <div class="container">
         <div style="margin-top: 0.85em; user-select: none;">
           <img src="../../assets/coin-front.png" width="120" />
@@ -149,12 +73,6 @@
 </template>
 
 <script lang="ts">
-<<<<<<< HEAD
-import { generateKeyPair, Asset, ScriptHash, ASSET_SYMBOL, MAX_MEMO_BYTE_SIZE } from 'regiusmark';
-import { Component, Watch, Vue } from 'vue-property-decorator';
-import TextInput from '@/components/TextInput.vue';
-import DashArea from '@/components/DashArea.vue';
-=======
 import {
   SendFundsDialog,
   TxInProgressDialog,
@@ -163,9 +81,8 @@
   RxFundsDialog,
 } from '@/components/dialogs';
 import Dashboard from '@/components/win-area/Dashboard.vue';
-import { Asset, ScriptHash, ASSET_SYMBOL } from 'godcoin';
+import { Asset, ScriptHash, ASSET_SYMBOL } from 'regiusmark';
 import { Component, Vue } from 'vue-property-decorator';
->>>>>>> c88bb430
 import { DisplayableTx } from '@/store/wallet';
 import Dialog from '@/components/Dialog.vue';
 import Btn from '@/components/Btn.vue';
@@ -439,96 +356,4 @@
     }
   }
 }
-<<<<<<< HEAD
-
-.dialog-send-funds {
-  .funds > *:first-child {
-    color: hsla(50, 60, 47, 0.85);
-  }
-
-  .text-inputs > * {
-    margin-top: 1.5em;
-  }
-
-  .error-msg {
-    margin-top: 2em;
-    height: 1.2em;
-
-    font-size: 1.1em;
-    color: hsla(0, 100, 50, 0.8);
-  }
-
-  .balances {
-    text-align: left;
-    color: hsla(0, 0, 100, 0.4);
-  }
-
-  .actions {
-    margin-top: 1em;
-
-    & > * {
-      padding: 0.2em 0.2em;
-    }
-  }
-}
-
-.dialog-transfer-funds {
-  text-align: center;
-
-  .icon {
-    font-size: 3em;
-
-    &.success i {
-      color: hsla(123, 75, 50, 0.5);
-    }
-
-    &.pending i {
-      color: hsla(55, 83, 45, 0.75);
-      animation: fa-spin 2.5s ease-in-out infinite;
-    }
-
-    &.error i {
-      color: hsla(0, 75, 50, 0.5);
-    }
-  }
-
-  .msg-header {
-    margin-top: 1em;
-    font-size: 1.4em;
-    color: hsla(0, 0, 100, 0.7);
-  }
-
-  .msg {
-    margin-top: 1.5em;
-    color: hsla(0, 0, 100, 0.55);
-  }
-}
-
-.dialog-receive-funds {
-  text-align: center;
-  font-size: 1.1em;
-
-  .header {
-    user-select: none;
-    color: hsla(0, 0, 100, 0.55);
-  }
-
-  .address {
-    margin-top: 1em;
-    font-size: 1.05em;
-
-    & > :first-child {
-      padding: 0.4em;
-      background-color: hsla(0, 0, 40, 0.2);
-      border-radius: 4px;
-    }
-  }
-
-  .actions {
-    padding-top: 2em;
-    font-size: 0.7em;
-  }
-}
-=======
->>>>>>> c88bb430
 </style>