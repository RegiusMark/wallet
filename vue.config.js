const assert = require('assert');

const IS_SPECTRON = process.env.IS_SPECTRON === '1';

const FORCE_CODE_SIGNING = process.env.FORCE_CODE_SIGNING !== 'false';
/* eslint-disable-next-line no-console */
console.log('Code signing forced:', FORCE_CODE_SIGNING);

function getEnv(env, def) {
  if (def !== undefined) {
    assert(typeof def === 'string');
  }
  const envVar = JSON.stringify(process.env[env] !== undefined ? process.env[env] : def);
  if (envVar === undefined) {
    throw new Error('Missing required environment variable: ' + env);
  }
  return envVar;
}

module.exports = {
  pluginOptions: {
    electronBuilder: {
      chainWebpackMainProcess: config => {
        config.plugin('define').tap(args => {
          Object.assign(args[0], {
            NODE_URL: getEnv('REGIUSMARK_NODE_URL', IS_SPECTRON ? 'ws://localhost:7777' : undefined),
          });
          return args;
        });
      },
      mainProcessFile: './src/background/index.ts',
      mainProcessWatch: ['./src/background'],
      builderOptions: {
        artifactName: '${name}-${version}-${os}-x64.${ext}',
        productName: 'Regius Mark Wallet',
        mac: {
          category: 'public.app-category.finance',
<<<<<<< HEAD
          identity: 'Regius Mark',
=======
          forceCodeSigning: FORCE_CODE_SIGNING,
          identity: 'GODcoin',
>>>>>>> c88bb430
        },
        win: {
          forceCodeSigning: FORCE_CODE_SIGNING,
          target: [{ target: 'nsis', arch: ['x64'] }],
        },
        linux: {
          category: 'Finance',
          target: [
            { target: 'AppImage', arch: ['x64'] },
            { target: 'zip', arch: ['x64'] },
          ],
        },
      },
    },
  },
};<|MERGE_RESOLUTION|>--- conflicted
+++ resolved
@@ -35,12 +35,8 @@
         productName: 'Regius Mark Wallet',
         mac: {
           category: 'public.app-category.finance',
-<<<<<<< HEAD
+          forceCodeSigning: FORCE_CODE_SIGNING,
           identity: 'Regius Mark',
-=======
-          forceCodeSigning: FORCE_CODE_SIGNING,
-          identity: 'GODcoin',
->>>>>>> c88bb430
         },
         win: {
           forceCodeSigning: FORCE_CODE_SIGNING,
