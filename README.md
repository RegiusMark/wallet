<<<<<<< HEAD
# Regius Mark Wallet

The Regius Mark desktop wallet built with Electron and Vue. This project is
under heavy active development.
=======
# GODcoin

GODcoin is the official currency of Christ. A single token is backed by one
physical gram of gold. Blockchain technology is used to provide an immutable and
cryptographically verified ledger. The system is centralized allowing for global
scalability that would otherwise be foregone in a decentralized system.

[Website](https://godcoin.gold) |
[Whitepaper](https://godcoin.gold/whitepaper)

## Overview

This is the GODcoin desktop wallet.
>>>>>>> 1121932f

## Project setup
```
yarn install
```

### Compiles and hot-reloads for development
```
yarn run electron:serve
```

### Compiles and minifies for production
```
yarn run electron:build
```

### Lints and fixes files
```
yarn run lint
```

### Run unit tests
```
yarn run test:unit
```<|MERGE_RESOLUTION|>--- conflicted
+++ resolved
@@ -1,23 +1,17 @@
-<<<<<<< HEAD
-# Regius Mark Wallet
+# Regius Mark
 
-The Regius Mark desktop wallet built with Electron and Vue. This project is
-under heavy active development.
-=======
-# GODcoin
+Regius Mark is a cryptocurrency that is backed by physical gold assets. A single
+token is backed by one physical gram of gold. Blockchain technology is used to
+provide an immutable and cryptographically verified ledger. The system is
+centralized allowing for global scalability that would otherwise be foregone in
+a decentralized system.
 
-GODcoin is the official currency of Christ. A single token is backed by one
-physical gram of gold. Blockchain technology is used to provide an immutable and
-cryptographically verified ledger. The system is centralized allowing for global
-scalability that would otherwise be foregone in a decentralized system.
-
-[Website](https://godcoin.gold) |
-[Whitepaper](https://godcoin.gold/whitepaper)
+[Website](https://regiusmark.io) |
+[Whitepaper](https://regiusmark.io/whitepaper)
 
 ## Overview
 
-This is the GODcoin desktop wallet.
->>>>>>> 1121932f
+This is the Regius Mark desktop wallet.
 
 ## Project setup
 ```
